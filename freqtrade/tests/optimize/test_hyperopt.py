# pragma pylint: disable=missing-docstring,W0212,C0103
import os
import signal
from copy import deepcopy
from unittest.mock import MagicMock
import pytest

import pandas as pd

from freqtrade.optimize.__init__ import load_tickerdata_file
from freqtrade.optimize.hyperopt import Hyperopt, start
<<<<<<< HEAD
from freqtrade.strategy.strategy import Strategy
from freqtrade.tests.conftest import log_has
=======
from freqtrade.strategy.resolver import StrategyResolver
from freqtrade.tests.conftest import default_conf, log_has
>>>>>>> bddf009a
from freqtrade.tests.optimize.test_backtesting import get_args


# Avoid to reinit the same object again and again
_HYPEROPT_INITIALIZED = False
_HYPEROPT = None


@pytest.fixture(scope='function')
def init_hyperopt(default_conf, mocker):
    global _HYPEROPT_INITIALIZED, _HYPEROPT
    if not _HYPEROPT_INITIALIZED:
        mocker.patch('freqtrade.exchange.validate_pairs', MagicMock(return_value=True))
        mocker.patch('freqtrade.optimize.hyperopt.hyperopt_optimize_conf',
                     MagicMock(return_value=default_conf))
        mocker.patch('freqtrade.exchange.validate_pairs', MagicMock())
        _HYPEROPT = Hyperopt(default_conf)
        _HYPEROPT_INITIALIZED = True


# Functions for recurrent object patching
def create_trials(mocker) -> None:
    """
    When creating trials, mock the hyperopt Trials so that *by default*
      - we don't create any pickle'd files in the filesystem
      - we might have a pickle'd file so make sure that we return
        false when looking for it
    """
    _HYPEROPT.trials_file = os.path.join('freqtrade', 'tests', 'optimize', 'ut_trials.pickle')

    mocker.patch('freqtrade.optimize.hyperopt.os.path.exists', return_value=False)
    mocker.patch('freqtrade.optimize.hyperopt.os.path.getsize', return_value=1)
    mocker.patch('freqtrade.optimize.hyperopt.os.remove', return_value=True)
    mocker.patch('freqtrade.optimize.hyperopt.pickle.dump', return_value=None)

    return mocker.Mock(
        results=[
            {
                'loss': 1,
                'result': 'foo',
                'status': 'ok'
            }
        ],
        best_trial={'misc': {'vals': {'adx': 999}}}
    )


# Unit tests
def test_start(mocker, default_conf, caplog) -> None:
    """
    Test start() function
    """
    start_mock = MagicMock()
    mocker.patch('freqtrade.optimize.hyperopt.Hyperopt.start', start_mock)
    mocker.patch('freqtrade.optimize.hyperopt.hyperopt_optimize_conf',
                 MagicMock(return_value=default_conf))
    mocker.patch('freqtrade.freqtradebot.exchange.validate_pairs', MagicMock())

    args = [
        '--config', 'config.json',
        '--strategy', 'DefaultStrategy',
        'hyperopt',
        '--epochs', '5'
    ]
    args = get_args(args)
    StrategyResolver({'strategy': 'DefaultStrategy'})
    start(args)

    import pprint
    pprint.pprint(caplog.record_tuples)

    assert log_has(
        'Starting freqtrade in Hyperopt mode',
        caplog.record_tuples
    )
    assert start_mock.call_count == 1


def test_loss_calculation_prefer_correct_trade_count(init_hyperopt) -> None:
    """
    Test Hyperopt.calculate_loss()
    """
    hyperopt = _HYPEROPT
    StrategyResolver({'strategy': 'DefaultStrategy'})

    correct = hyperopt.calculate_loss(1, hyperopt.target_trades, 20)
    over = hyperopt.calculate_loss(1, hyperopt.target_trades + 100, 20)
    under = hyperopt.calculate_loss(1, hyperopt.target_trades - 100, 20)
    assert over > correct
    assert under > correct


def test_loss_calculation_prefer_shorter_trades(init_hyperopt) -> None:
    """
    Test Hyperopt.calculate_loss()
    """
    hyperopt = _HYPEROPT

    shorter = hyperopt.calculate_loss(1, 100, 20)
    longer = hyperopt.calculate_loss(1, 100, 30)
    assert shorter < longer


def test_loss_calculation_has_limited_profit(init_hyperopt) -> None:
    hyperopt = _HYPEROPT

    correct = hyperopt.calculate_loss(hyperopt.expected_max_profit, hyperopt.target_trades, 20)
    over = hyperopt.calculate_loss(hyperopt.expected_max_profit * 2, hyperopt.target_trades, 20)
    under = hyperopt.calculate_loss(hyperopt.expected_max_profit / 2, hyperopt.target_trades, 20)
    assert over == correct
    assert under > correct


<<<<<<< HEAD
def test_log_results_if_loss_improves(init_hyperopt, capsys) -> None:
=======
def test_log_results_if_loss_improves(capsys) -> None:
>>>>>>> bddf009a
    hyperopt = _HYPEROPT
    hyperopt.current_best_loss = 2
    hyperopt.log_results(
        {
            'loss': 1,
            'current_tries': 1,
            'total_tries': 2,
            'result': 'foo'
        }
    )
    out, err = capsys.readouterr()
    assert '    1/2: foo. Loss 1.00000'in out


def test_no_log_if_loss_does_not_improve(init_hyperopt, caplog) -> None:
    hyperopt = _HYPEROPT
    hyperopt.current_best_loss = 2
    hyperopt.log_results(
        {
            'loss': 3,
        }
    )
    assert caplog.record_tuples == []


def test_fmin_best_results(mocker, init_hyperopt, default_conf, caplog) -> None:
    fmin_result = {
        "macd_below_zero": 0,
        "adx": 1,
        "adx-value": 15.0,
        "fastd": 1,
        "fastd-value": 40.0,
        "green_candle": 1,
        "mfi": 0,
        "over_sar": 0,
        "rsi": 1,
        "rsi-value": 37.0,
        "trigger": 2,
        "uptrend_long_ema": 1,
        "uptrend_short_ema": 0,
        "uptrend_sma": 0,
        "stoploss": -0.1,
        "roi_t1": 1,
        "roi_t2": 2,
        "roi_t3": 3,
        "roi_p1": 1,
        "roi_p2": 2,
        "roi_p3": 3,
    }

    conf = deepcopy(default_conf)
    conf.update({'config': 'config.json.example'})
    conf.update({'epochs': 1})
    conf.update({'timerange': None})
    conf.update({'spaces': 'all'})

    mocker.patch('freqtrade.optimize.hyperopt.load_data', MagicMock())
    mocker.patch('freqtrade.optimize.hyperopt.fmin', return_value=fmin_result)
    mocker.patch('freqtrade.optimize.hyperopt.hyperopt_optimize_conf', return_value=conf)
<<<<<<< HEAD
    mocker.patch('freqtrade.freqtradebot.exchange.validate_pairs', MagicMock())
=======
>>>>>>> bddf009a

    StrategyResolver({'strategy': 'DefaultStrategy'})
    hyperopt = Hyperopt(conf)
    hyperopt.trials = create_trials(mocker)
    hyperopt.tickerdata_to_dataframe = MagicMock()
    hyperopt.start()

    exists = [
        'Best parameters:',
        '"adx": {\n        "enabled": true,\n        "value": 15.0\n    },',
        '"fastd": {\n        "enabled": true,\n        "value": 40.0\n    },',
        '"green_candle": {\n        "enabled": true\n    },',
        '"macd_below_zero": {\n        "enabled": false\n    },',
        '"mfi": {\n        "enabled": false\n    },',
        '"over_sar": {\n        "enabled": false\n    },',
        '"roi_p1": 1.0,',
        '"roi_p2": 2.0,',
        '"roi_p3": 3.0,',
        '"roi_t1": 1.0,',
        '"roi_t2": 2.0,',
        '"roi_t3": 3.0,',
        '"rsi": {\n        "enabled": true,\n        "value": 37.0\n    },',
        '"stoploss": -0.1,',
        '"trigger": {\n        "type": "faststoch10"\n    },',
        '"uptrend_long_ema": {\n        "enabled": true\n    },',
        '"uptrend_short_ema": {\n        "enabled": false\n    },',
        '"uptrend_sma": {\n        "enabled": false\n    }',
        'ROI table:\n{0: 6.0, 3.0: 3.0, 5.0: 1.0, 6.0: 0}',
        'Best Result:\nfoo'
    ]
    for line in exists:
        assert line in caplog.text


def test_fmin_throw_value_error(mocker, init_hyperopt, default_conf, caplog) -> None:
    mocker.patch('freqtrade.optimize.hyperopt.load_data', MagicMock())
    mocker.patch('freqtrade.optimize.hyperopt.fmin', side_effect=ValueError())

    conf = deepcopy(default_conf)
    conf.update({'config': 'config.json.example'})
    conf.update({'epochs': 1})
    conf.update({'timerange': None})
    conf.update({'spaces': 'all'})
    mocker.patch('freqtrade.optimize.hyperopt.hyperopt_optimize_conf', return_value=conf)
<<<<<<< HEAD
    mocker.patch('freqtrade.freqtradebot.exchange.validate_pairs', MagicMock())

    Strategy({'strategy': 'default_strategy'})
=======
    StrategyResolver({'strategy': 'DefaultStrategy'})
>>>>>>> bddf009a
    hyperopt = Hyperopt(conf)
    hyperopt.trials = create_trials(mocker)
    hyperopt.tickerdata_to_dataframe = MagicMock()

    hyperopt.start()

    exists = [
        'Best Result:',
        'Sorry, Hyperopt was not able to find good parameters. Please try with more epochs '
        '(param: -e).',
    ]

    for line in exists:
        assert line in caplog.text


def test_resuming_previous_hyperopt_results_succeeds(mocker, init_hyperopt, default_conf) -> None:
    trials = create_trials(mocker)

    conf = deepcopy(default_conf)
    conf.update({'config': 'config.json.example'})
    conf.update({'epochs': 1})
    conf.update({'mongodb': False})
    conf.update({'timerange': None})
    conf.update({'spaces': 'all'})

    mocker.patch('freqtrade.optimize.hyperopt.os.path.exists', return_value=True)
    mocker.patch('freqtrade.optimize.hyperopt.len', return_value=len(trials.results))
    mock_read = mocker.patch(
        'freqtrade.optimize.hyperopt.Hyperopt.read_trials',
        return_value=trials
    )
    mock_save = mocker.patch(
        'freqtrade.optimize.hyperopt.Hyperopt.save_trials',
        return_value=None
    )
    mocker.patch('freqtrade.optimize.hyperopt.sorted', return_value=trials.results)
    mocker.patch('freqtrade.optimize.hyperopt.load_data', MagicMock())
    mocker.patch('freqtrade.optimize.hyperopt.fmin', return_value={})
    mocker.patch('freqtrade.optimize.hyperopt.hyperopt_optimize_conf', return_value=conf)
<<<<<<< HEAD
    mocker.patch('freqtrade.exchange.validate_pairs', MagicMock())
=======
>>>>>>> bddf009a

    StrategyResolver({'strategy': 'DefaultStrategy'})
    hyperopt = Hyperopt(conf)
    hyperopt.trials = trials
    hyperopt.tickerdata_to_dataframe = MagicMock()

    hyperopt.start()

    mock_read.assert_called_once()
    mock_save.assert_called_once()

    current_tries = hyperopt.current_tries
    total_tries = hyperopt.total_tries

    assert current_tries == len(trials.results)
    assert total_tries == (current_tries + len(trials.results))


def test_save_trials_saves_trials(mocker, init_hyperopt, caplog) -> None:
    create_trials(mocker)
    mock_dump = mocker.patch('freqtrade.optimize.hyperopt.pickle.dump', return_value=None)

    hyperopt = _HYPEROPT
    mocker.patch('freqtrade.optimize.hyperopt.open', return_value=hyperopt.trials_file)

    hyperopt.save_trials()

    trials_file = os.path.join('freqtrade', 'tests', 'optimize', 'ut_trials.pickle')
    assert log_has(
        'Saving Trials to \'{}\''.format(trials_file),
        caplog.record_tuples
    )
    mock_dump.assert_called_once()


def test_read_trials_returns_trials_file(mocker, init_hyperopt, caplog) -> None:
    trials = create_trials(mocker)
    mock_load = mocker.patch('freqtrade.optimize.hyperopt.pickle.load', return_value=trials)
    mock_open = mocker.patch('freqtrade.optimize.hyperopt.open', return_value=mock_load)

    hyperopt = _HYPEROPT
    hyperopt_trial = hyperopt.read_trials()
    trials_file = os.path.join('freqtrade', 'tests', 'optimize', 'ut_trials.pickle')
    assert log_has(
        'Reading Trials from \'{}\''.format(trials_file),
        caplog.record_tuples
    )
    assert hyperopt_trial == trials
    mock_open.assert_called_once()
    mock_load.assert_called_once()


def test_roi_table_generation(init_hyperopt) -> None:
    params = {
        'roi_t1': 5,
        'roi_t2': 10,
        'roi_t3': 15,
        'roi_p1': 1,
        'roi_p2': 2,
        'roi_p3': 3,
    }

    hyperopt = _HYPEROPT
    assert hyperopt.generate_roi_table(params) == {0: 6, 15: 3, 25: 1, 30: 0}


def test_start_calls_fmin(mocker, init_hyperopt, default_conf) -> None:
    trials = create_trials(mocker)
    mocker.patch('freqtrade.optimize.hyperopt.sorted', return_value=trials.results)
    mocker.patch('freqtrade.optimize.hyperopt.load_data', MagicMock())
    mocker.patch('freqtrade.exchange.validate_pairs', MagicMock())
    mock_fmin = mocker.patch('freqtrade.optimize.hyperopt.fmin', return_value={})

    conf = deepcopy(default_conf)
    conf.update({'config': 'config.json.example'})
    conf.update({'epochs': 1})
    conf.update({'mongodb': False})
    conf.update({'timerange': None})
    conf.update({'spaces': 'all'})

    hyperopt = Hyperopt(conf)
    hyperopt.trials = trials
    hyperopt.tickerdata_to_dataframe = MagicMock()

    hyperopt.start()
    mock_fmin.assert_called_once()


def test_start_uses_mongotrials(mocker, init_hyperopt, default_conf) -> None:
    mocker.patch('freqtrade.optimize.hyperopt.load_data', MagicMock())
    mock_fmin = mocker.patch('freqtrade.optimize.hyperopt.fmin', return_value={})
    mock_mongotrials = mocker.patch(
        'freqtrade.optimize.hyperopt.MongoTrials',
        return_value=create_trials(mocker)
    )

    conf = deepcopy(default_conf)
    conf.update({'config': 'config.json.example'})
    conf.update({'epochs': 1})
    conf.update({'mongodb': True})
    conf.update({'timerange': None})
    conf.update({'spaces': 'all'})
    mocker.patch('freqtrade.optimize.hyperopt.hyperopt_optimize_conf', return_value=conf)
    mocker.patch('freqtrade.freqtradebot.exchange.validate_pairs', MagicMock())

    hyperopt = Hyperopt(conf)
    hyperopt.tickerdata_to_dataframe = MagicMock()

    hyperopt.start()
    mock_mongotrials.assert_called_once()
    mock_fmin.assert_called_once()


# test log_trials_result
# test buy_strategy_generator def populate_buy_trend
# test optimizer if 'ro_t1' in params

def test_format_results():
    """
    Test Hyperopt.format_results()
    """
    trades = [
        ('ETH/BTC', 2, 2, 123),
        ('LTC/BTC', 1, 1, 123),
        ('XPR/BTC', -1, -2, -246)
    ]
    labels = ['currency', 'profit_percent', 'profit_BTC', 'duration']
    df = pd.DataFrame.from_records(trades, columns=labels)
    x = Hyperopt.format_results(df)
    assert x.find(' 66.67%')


def test_signal_handler(mocker, init_hyperopt):
    """
    Test Hyperopt.signal_handler()
    """
    m = MagicMock()
    mocker.patch('sys.exit', m)
    mocker.patch('freqtrade.optimize.hyperopt.Hyperopt.save_trials', m)
    mocker.patch('freqtrade.optimize.hyperopt.Hyperopt.log_trials_result', m)

    hyperopt = _HYPEROPT
    hyperopt.signal_handler(signal.SIGTERM, None)
    assert m.call_count == 3


def test_has_space(init_hyperopt):
    """
    Test Hyperopt.has_space() method
    """
    _HYPEROPT.config.update({'spaces': ['buy', 'roi']})
    assert _HYPEROPT.has_space('roi')
    assert _HYPEROPT.has_space('buy')
    assert not _HYPEROPT.has_space('stoploss')

    _HYPEROPT.config.update({'spaces': ['all']})
    assert _HYPEROPT.has_space('buy')


def test_populate_indicators(init_hyperopt) -> None:
    """
    Test Hyperopt.populate_indicators()
    """
    tick = load_tickerdata_file(None, 'UNITTEST/BTC', '1m')
    tickerlist = {'UNITTEST/BTC': tick}
    dataframes = _HYPEROPT.tickerdata_to_dataframe(tickerlist)
    dataframe = _HYPEROPT.populate_indicators(dataframes['UNITTEST/BTC'])

    # Check if some indicators are generated. We will not test all of them
    assert 'adx' in dataframe
    assert 'ao' in dataframe
    assert 'cci' in dataframe


def test_buy_strategy_generator(init_hyperopt) -> None:
    """
    Test Hyperopt.buy_strategy_generator()
    """
    tick = load_tickerdata_file(None, 'UNITTEST/BTC', '1m')
    tickerlist = {'UNITTEST/BTC': tick}
    dataframes = _HYPEROPT.tickerdata_to_dataframe(tickerlist)
    dataframe = _HYPEROPT.populate_indicators(dataframes['UNITTEST/BTC'])

    populate_buy_trend = _HYPEROPT.buy_strategy_generator(
        {
            'uptrend_long_ema': {
                'enabled': True
            },
            'macd_below_zero': {
                'enabled': True
            },
            'uptrend_short_ema': {
                'enabled': True
            },
            'mfi': {
                'enabled': True,
                'value': 20
            },
            'fastd': {
                'enabled': True,
                'value': 20
            },
            'adx': {
                'enabled': True,
                'value': 20
            },
            'rsi': {
                'enabled': True,
                'value': 20
            },
            'over_sar': {
                'enabled': True,
            },
            'green_candle': {
                'enabled': True,
            },
            'uptrend_sma': {
                'enabled': True,
            },

            'trigger': {
                'type': 'lower_bb'
            }
        }
    )
    result = populate_buy_trend(dataframe)
    # Check if some indicators are generated. We will not test all of them
    assert 'buy' in result
    assert 1 in result['buy']


def test_generate_optimizer(mocker, init_hyperopt, default_conf) -> None:
    """
    Test Hyperopt.generate_optimizer() function
    """
    conf = deepcopy(default_conf)
    conf.update({'config': 'config.json.example'})
    conf.update({'timerange': None})
    conf.update({'spaces': 'all'})

    trades = [
        ('POWR/BTC', 0.023117, 0.000233, 100)
    ]
    labels = ['currency', 'profit_percent', 'profit_BTC', 'duration']
    backtest_result = pd.DataFrame.from_records(trades, columns=labels)

    mocker.patch(
        'freqtrade.optimize.hyperopt.Hyperopt.backtest',
        MagicMock(return_value=backtest_result)
    )
    mocker.patch('freqtrade.exchange.validate_pairs', MagicMock())

    optimizer_param = {
        'adx': {'enabled': False},
        'fastd': {'enabled': True, 'value': 35.0},
        'green_candle': {'enabled': True},
        'macd_below_zero': {'enabled': True},
        'mfi': {'enabled': False},
        'over_sar': {'enabled': False},
        'roi_p1': 0.01,
        'roi_p2': 0.01,
        'roi_p3': 0.1,
        'roi_t1': 60.0,
        'roi_t2': 30.0,
        'roi_t3': 20.0,
        'rsi': {'enabled': False},
        'stoploss': -0.4,
        'trigger': {'type': 'macd_cross_signal'},
        'uptrend_long_ema': {'enabled': False},
        'uptrend_short_ema': {'enabled': True},
        'uptrend_sma': {'enabled': True}
    }

    response_expected = {
        'loss': 1.9840569076926293,
        'result': '     1 trades. Avg profit  2.31%. Total profit  0.00023300 BTC '
                  '(0.0231Σ%). Avg duration 100.0 mins.',
        'status': 'ok'
    }

    hyperopt = Hyperopt(conf)
    generate_optimizer_value = hyperopt.generate_optimizer(optimizer_param)
    assert generate_optimizer_value == response_expected<|MERGE_RESOLUTION|>--- conflicted
+++ resolved
@@ -3,21 +3,15 @@
 import signal
 from copy import deepcopy
 from unittest.mock import MagicMock
+
+import pandas as pd
 import pytest
-
-import pandas as pd
 
 from freqtrade.optimize.__init__ import load_tickerdata_file
 from freqtrade.optimize.hyperopt import Hyperopt, start
-<<<<<<< HEAD
-from freqtrade.strategy.strategy import Strategy
+from freqtrade.strategy.resolver import StrategyResolver
 from freqtrade.tests.conftest import log_has
-=======
-from freqtrade.strategy.resolver import StrategyResolver
-from freqtrade.tests.conftest import default_conf, log_has
->>>>>>> bddf009a
 from freqtrade.tests.optimize.test_backtesting import get_args
-
 
 # Avoid to reinit the same object again and again
 _HYPEROPT_INITIALIZED = False
@@ -129,11 +123,7 @@
     assert under > correct
 
 
-<<<<<<< HEAD
-def test_log_results_if_loss_improves(init_hyperopt, capsys) -> None:
-=======
 def test_log_results_if_loss_improves(capsys) -> None:
->>>>>>> bddf009a
     hyperopt = _HYPEROPT
     hyperopt.current_best_loss = 2
     hyperopt.log_results(
@@ -193,10 +183,7 @@
     mocker.patch('freqtrade.optimize.hyperopt.load_data', MagicMock())
     mocker.patch('freqtrade.optimize.hyperopt.fmin', return_value=fmin_result)
     mocker.patch('freqtrade.optimize.hyperopt.hyperopt_optimize_conf', return_value=conf)
-<<<<<<< HEAD
     mocker.patch('freqtrade.freqtradebot.exchange.validate_pairs', MagicMock())
-=======
->>>>>>> bddf009a
 
     StrategyResolver({'strategy': 'DefaultStrategy'})
     hyperopt = Hyperopt(conf)
@@ -241,13 +228,9 @@
     conf.update({'timerange': None})
     conf.update({'spaces': 'all'})
     mocker.patch('freqtrade.optimize.hyperopt.hyperopt_optimize_conf', return_value=conf)
-<<<<<<< HEAD
     mocker.patch('freqtrade.freqtradebot.exchange.validate_pairs', MagicMock())
 
-    Strategy({'strategy': 'default_strategy'})
-=======
     StrategyResolver({'strategy': 'DefaultStrategy'})
->>>>>>> bddf009a
     hyperopt = Hyperopt(conf)
     hyperopt.trials = create_trials(mocker)
     hyperopt.tickerdata_to_dataframe = MagicMock()
@@ -288,10 +271,7 @@
     mocker.patch('freqtrade.optimize.hyperopt.load_data', MagicMock())
     mocker.patch('freqtrade.optimize.hyperopt.fmin', return_value={})
     mocker.patch('freqtrade.optimize.hyperopt.hyperopt_optimize_conf', return_value=conf)
-<<<<<<< HEAD
     mocker.patch('freqtrade.exchange.validate_pairs', MagicMock())
-=======
->>>>>>> bddf009a
 
     StrategyResolver({'strategy': 'DefaultStrategy'})
     hyperopt = Hyperopt(conf)
