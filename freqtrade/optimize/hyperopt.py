# pragma pylint: disable=too-many-instance-attributes, pointless-string-statement

"""
This module contains the hyperopt logic
"""

import json
import logging
import os
import pickle
import signal
import sys
from functools import reduce
from math import exp
from operator import itemgetter
from typing import Dict, Any, Callable

import numpy
import talib.abstract as ta
from hyperopt import STATUS_FAIL, STATUS_OK, Trials, fmin, hp, space_eval, tpe
from hyperopt.mongoexp import MongoTrials
from pandas import DataFrame

import freqtrade.vendor.qtpylib.indicators as qtpylib
from freqtrade.configuration import Configuration
from freqtrade.optimize import load_data
from freqtrade.arguments import Arguments
from freqtrade.optimize.backtesting import Backtesting
from freqtrade.logger import Logger
from user_data.hyperopt_conf import hyperopt_optimize_conf


class Hyperopt(Backtesting):
    """
    Hyperopt class, this class contains all the logic to run a hyperopt simulation

    To run a backtest:
    hyperopt = Hyperopt(config)
    hyperopt.start()
    """
<<<<<<< HEAD
    def __init__(self, config: Dict[str, Any]) -> None:

        super().__init__(config)

        # Rename the logging to display Hyperopt file instead of Backtesting
        self.logging = Logger(name=__name__, level=config['loglevel'])
        self.logger = self.logging.get_logger()

        # set TARGET_TRADES to suit your number concurrent trades so its realistic
        # to the number of days
        self.target_trades = 600
        self.total_tries = config.get('epochs', 0)
        self.current_tries = 0
        self.current_best_loss = 100

        # max average trade duration in minutes
        # if eval ends with higher value, we consider it a failed eval
        self.max_accepted_trade_duration = 300

        # this is expexted avg profit * expected trade count
        # for example 3.5%, 1100 trades, self.expected_max_profit = 3.85
        # check that the reported Σ% values do not exceed this!
        self.expected_max_profit = 3.0

        # Configuration and data used by hyperopt
        self.processed = None

        # Hyperopt Trials
        self.trials_file = os.path.join('user_data', 'hyperopt_trials.pickle')
        self.trials = Trials()

    @staticmethod
    def populate_indicators(dataframe: DataFrame) -> DataFrame:
        """
        Adds several different TA indicators to the given DataFrame
        """
        dataframe['adx'] = ta.ADX(dataframe)
        dataframe['ao'] = qtpylib.awesome_oscillator(dataframe)
        dataframe['cci'] = ta.CCI(dataframe)
        macd = ta.MACD(dataframe)
        dataframe['macd'] = macd['macd']
        dataframe['macdsignal'] = macd['macdsignal']
        dataframe['macdhist'] = macd['macdhist']
        dataframe['mfi'] = ta.MFI(dataframe)
        dataframe['minus_dm'] = ta.MINUS_DM(dataframe)
        dataframe['minus_di'] = ta.MINUS_DI(dataframe)
        dataframe['plus_dm'] = ta.PLUS_DM(dataframe)
        dataframe['plus_di'] = ta.PLUS_DI(dataframe)
        dataframe['roc'] = ta.ROC(dataframe)
        dataframe['rsi'] = ta.RSI(dataframe)
        # Inverse Fisher transform on RSI, values [-1.0, 1.0] (https://goo.gl/2JGGoy)
        rsi = 0.1 * (dataframe['rsi'] - 50)
        dataframe['fisher_rsi'] = (numpy.exp(2 * rsi) - 1) / (numpy.exp(2 * rsi) + 1)
        # Inverse Fisher transform on RSI normalized, value [0.0, 100.0] (https://goo.gl/2JGGoy)
        dataframe['fisher_rsi_norma'] = 50 * (dataframe['fisher_rsi'] + 1)
        # Stoch
        stoch = ta.STOCH(dataframe)
        dataframe['slowd'] = stoch['slowd']
        dataframe['slowk'] = stoch['slowk']
        # Stoch fast
        stoch_fast = ta.STOCHF(dataframe)
        dataframe['fastd'] = stoch_fast['fastd']
        dataframe['fastk'] = stoch_fast['fastk']
        # Stoch RSI
        stoch_rsi = ta.STOCHRSI(dataframe)
        dataframe['fastd_rsi'] = stoch_rsi['fastd']
        dataframe['fastk_rsi'] = stoch_rsi['fastk']
        # Bollinger bands
        bollinger = qtpylib.bollinger_bands(qtpylib.typical_price(dataframe), window=20, stds=2)
        dataframe['bb_lowerband'] = bollinger['lower']
        dataframe['bb_middleband'] = bollinger['mid']
        dataframe['bb_upperband'] = bollinger['upper']
        # EMA - Exponential Moving Average
        dataframe['ema3'] = ta.EMA(dataframe, timeperiod=3)
        dataframe['ema5'] = ta.EMA(dataframe, timeperiod=5)
        dataframe['ema10'] = ta.EMA(dataframe, timeperiod=10)
        dataframe['ema50'] = ta.EMA(dataframe, timeperiod=50)
        dataframe['ema100'] = ta.EMA(dataframe, timeperiod=100)
        # SAR Parabolic
        dataframe['sar'] = ta.SAR(dataframe)
        # SMA - Simple Moving Average
        dataframe['sma'] = ta.SMA(dataframe, timeperiod=40)
        # TEMA - Triple Exponential Moving Average
        dataframe['tema'] = ta.TEMA(dataframe, timeperiod=9)
        # Hilbert Transform Indicator - SineWave
        hilbert = ta.HT_SINE(dataframe)
        dataframe['htsine'] = hilbert['sine']
        dataframe['htleadsine'] = hilbert['leadsine']

        # Pattern Recognition - Bullish candlestick patterns
        # ------------------------------------
        """
        # Hammer: values [0, 100]
        dataframe['CDLHAMMER'] = ta.CDLHAMMER(dataframe)
        # Inverted Hammer: values [0, 100]
        dataframe['CDLINVERTEDHAMMER'] = ta.CDLINVERTEDHAMMER(dataframe)
        # Dragonfly Doji: values [0, 100]
        dataframe['CDLDRAGONFLYDOJI'] = ta.CDLDRAGONFLYDOJI(dataframe)
        # Piercing Line: values [0, 100]
        dataframe['CDLPIERCING'] = ta.CDLPIERCING(dataframe) # values [0, 100]
        # Morningstar: values [0, 100]
        dataframe['CDLMORNINGSTAR'] = ta.CDLMORNINGSTAR(dataframe) # values [0, 100]
        # Three White Soldiers: values [0, 100]
        dataframe['CDL3WHITESOLDIERS'] = ta.CDL3WHITESOLDIERS(dataframe) # values [0, 100]
        """

        # Pattern Recognition - Bearish candlestick patterns
        # ------------------------------------
        """
        # Hanging Man: values [0, 100]
        dataframe['CDLHANGINGMAN'] = ta.CDLHANGINGMAN(dataframe)
        # Shooting Star: values [0, 100]
        dataframe['CDLSHOOTINGSTAR'] = ta.CDLSHOOTINGSTAR(dataframe)
        # Gravestone Doji: values [0, 100]
        dataframe['CDLGRAVESTONEDOJI'] = ta.CDLGRAVESTONEDOJI(dataframe)
        # Dark Cloud Cover: values [0, 100]
        dataframe['CDLDARKCLOUDCOVER'] = ta.CDLDARKCLOUDCOVER(dataframe)
        # Evening Doji Star: values [0, 100]
        dataframe['CDLEVENINGDOJISTAR'] = ta.CDLEVENINGDOJISTAR(dataframe)
        # Evening Star: values [0, 100]
        dataframe['CDLEVENINGSTAR'] = ta.CDLEVENINGSTAR(dataframe)
        """

        # Pattern Recognition - Bullish/Bearish candlestick patterns
        # ------------------------------------
        """
        # Three Line Strike: values [0, -100, 100]
        dataframe['CDL3LINESTRIKE'] = ta.CDL3LINESTRIKE(dataframe)
        # Spinning Top: values [0, -100, 100]
        dataframe['CDLSPINNINGTOP'] = ta.CDLSPINNINGTOP(dataframe) # values [0, -100, 100]
        # Engulfing: values [0, -100, 100]
        dataframe['CDLENGULFING'] = ta.CDLENGULFING(dataframe) # values [0, -100, 100]
        # Harami: values [0, -100, 100]
        dataframe['CDLHARAMI'] = ta.CDLHARAMI(dataframe) # values [0, -100, 100]
        # Three Outside Up/Down: values [0, -100, 100]
        dataframe['CDL3OUTSIDE'] = ta.CDL3OUTSIDE(dataframe) # values [0, -100, 100]
        # Three Inside Up/Down: values [0, -100, 100]
        dataframe['CDL3INSIDE'] = ta.CDL3INSIDE(dataframe) # values [0, -100, 100]
        """

        # Chart type
        # ------------------------------------
        # Heikinashi stategy
        heikinashi = qtpylib.heikinashi(dataframe)
        dataframe['ha_open'] = heikinashi['open']
        dataframe['ha_close'] = heikinashi['close']
        dataframe['ha_high'] = heikinashi['high']
        dataframe['ha_low'] = heikinashi['low']

        return dataframe

    def save_trials(self) -> None:
        """
        Save hyperopt trials to file
        """
        self.logger.info('Saving Trials to \'%s\'', self.trials_file)
        pickle.dump(self.trials, open(self.trials_file, 'wb'))

    def read_trials(self) -> Trials:
        """
        Read hyperopt trials file
        """
        self.logger.info('Reading Trials from \'%s\'', self.trials_file)
        trials = pickle.load(open(self.trials_file, 'rb'))
        os.remove(self.trials_file)
        return trials

    def log_trials_result(self) -> None:
        """
        Display Best hyperopt result
        """
        vals = json.dumps(self.trials.best_trial['misc']['vals'], indent=4)
        results = self.trials.best_trial['result']['result']
        self.logger.info('Best result:\n%s\nwith values:\n%s', results, vals)

    def log_results(self, results) -> None:
        """
        Log results if it is better than any previous evaluation
        """
        if results['loss'] < self.current_best_loss:
            self.current_best_loss = results['loss']
            log_msg = '{:5d}/{}: {}. Loss {:.5f}'.format(
                results['current_tries'],
                results['total_tries'],
                results['result'],
                results['loss']
            )
            self.logger.info(log_msg)
        else:
            print('.', end='')
            sys.stdout.flush()

    def calculate_loss(self, total_profit: float, trade_count: int, trade_duration: float) -> float:
        """
        Objective function, returns smaller number for more optimal results
        """
        trade_loss = 1 - 0.25 * exp(-(trade_count - self.target_trades) ** 2 / 10 ** 5.8)
        profit_loss = max(0, 1 - total_profit / self.expected_max_profit)
        duration_loss = 0.4 * min(trade_duration / self.max_accepted_trade_duration, 1)
        return trade_loss + profit_loss + duration_loss

    @staticmethod
    def generate_roi_table(params) -> Dict[int, float]:
        """
        Generate the ROI table thqt will be used by Hyperopt
        """
        roi_table = {}
        roi_table[0] = params['roi_p1'] + params['roi_p2'] + params['roi_p3']
        roi_table[params['roi_t3']] = params['roi_p1'] + params['roi_p2']
        roi_table[params['roi_t3'] + params['roi_t2']] = params['roi_p1']
        roi_table[params['roi_t3'] + params['roi_t2'] + params['roi_t1']] = 0

        return roi_table

    @staticmethod
    def roi_space() -> Dict[str, Any]:
        """
        Values to search for each ROI steps
        """
        return {
            'roi_t1': hp.quniform('roi_t1', 10, 120, 20),
            'roi_t2': hp.quniform('roi_t2', 10, 60, 15),
            'roi_t3': hp.quniform('roi_t3', 10, 40, 10),
            'roi_p1': hp.quniform('roi_p1', 0.01, 0.04, 0.01),
            'roi_p2': hp.quniform('roi_p2', 0.01, 0.07, 0.01),
            'roi_p3': hp.quniform('roi_p3', 0.01, 0.20, 0.01),
        }
=======
    return {
        'macd_below_zero': hp.choice('macd_below_zero', [
            {'enabled': False},
            {'enabled': True}
        ]),
        'mfi': hp.choice('mfi', [
            {'enabled': False},
            {'enabled': True, 'value': hp.quniform('mfi-value', 10, 25, 5)}
        ]),
        'fastd': hp.choice('fastd', [
            {'enabled': False},
            {'enabled': True, 'value': hp.quniform('fastd-value', 15, 45, 5)}
        ]),
        'adx': hp.choice('adx', [
            {'enabled': False},
            {'enabled': True, 'value': hp.quniform('adx-value', 20, 50, 5)}
        ]),
        'rsi': hp.choice('rsi', [
            {'enabled': False},
            {'enabled': True, 'value': hp.quniform('rsi-value', 20, 40, 5)}
        ]),
        'uptrend_long_ema': hp.choice('uptrend_long_ema', [
            {'enabled': False},
            {'enabled': True}
        ]),
        'uptrend_short_ema': hp.choice('uptrend_short_ema', [
            {'enabled': False},
            {'enabled': True}
        ]),
        'over_sar': hp.choice('over_sar', [
            {'enabled': False},
            {'enabled': True}
        ]),
        'green_candle': hp.choice('green_candle', [
            {'enabled': False},
            {'enabled': True}
        ]),
        'uptrend_sma': hp.choice('uptrend_sma', [
            {'enabled': False},
            {'enabled': True}
        ]),
        'trigger': hp.choice('trigger', [
            {'type': 'lower_bb'},
            {'type': 'lower_bb_tema'},
            {'type': 'faststoch10'},
            {'type': 'ao_cross_zero'},
            {'type': 'ema3_cross_ema10'},
            {'type': 'macd_cross_signal'},
            {'type': 'sar_reversal'},
            {'type': 'ht_sine'},
            {'type': 'heiken_reversal_bull'},
            {'type': 'di_cross'},
        ]),
    }


def has_space(spaces, space):
    if space in spaces or 'all' in spaces:
        return True
    return False


def hyperopt_space(selected_spaces: str) -> Dict[str, Any]:
    spaces = {}
    if has_space(selected_spaces, 'buy'):
        spaces = {**spaces, **indicator_space()}
    if has_space(selected_spaces, 'roi'):
        spaces = {**spaces, **roi_space()}
    if has_space(selected_spaces, 'stoploss'):
        spaces = {**spaces, **stoploss_space()}
    return spaces


def buy_strategy_generator(params: Dict[str, Any]) -> Callable:
    """
    Define the buy strategy parameters to be used by hyperopt
    """
    def populate_buy_trend(dataframe: DataFrame) -> DataFrame:
        conditions = []
        # GUARDS AND TRENDS
        if 'uptrend_long_ema' in params and params['uptrend_long_ema']['enabled']:
            conditions.append(dataframe['ema50'] > dataframe['ema100'])
        if 'macd_below_zero' in params and params['macd_below_zero']['enabled']:
            conditions.append(dataframe['macd'] < 0)
        if 'uptrend_short_ema' in params and params['uptrend_short_ema']['enabled']:
            conditions.append(dataframe['ema5'] > dataframe['ema10'])
        if 'mfi' in params and params['mfi']['enabled']:
            conditions.append(dataframe['mfi'] < params['mfi']['value'])
        if 'fastd' in params and params['fastd']['enabled']:
            conditions.append(dataframe['fastd'] < params['fastd']['value'])
        if 'adx' in params and params['adx']['enabled']:
            conditions.append(dataframe['adx'] > params['adx']['value'])
        if 'rsi' in params and params['rsi']['enabled']:
            conditions.append(dataframe['rsi'] < params['rsi']['value'])
        if 'over_sar' in params and params['over_sar']['enabled']:
            conditions.append(dataframe['close'] > dataframe['sar'])
        if 'green_candle' in params and params['green_candle']['enabled']:
            conditions.append(dataframe['close'] > dataframe['open'])
        if 'uptrend_sma' in params and params['uptrend_sma']['enabled']:
            prevsma = dataframe['sma'].shift(1)
            conditions.append(dataframe['sma'] > prevsma)

        # TRIGGERS
        triggers = {
            'lower_bb': (
                dataframe['close'] < dataframe['bb_lowerband']
            ),
            'lower_bb_tema': (
                dataframe['tema'] < dataframe['bb_lowerband']
            ),
            'faststoch10': (qtpylib.crossed_above(
                dataframe['fastd'], 10.0
            )),
            'ao_cross_zero': (qtpylib.crossed_above(
                dataframe['ao'], 0.0
            )),
            'ema3_cross_ema10': (qtpylib.crossed_above(
                dataframe['ema3'], dataframe['ema10']
            )),
            'macd_cross_signal': (qtpylib.crossed_above(
                dataframe['macd'], dataframe['macdsignal']
            )),
            'sar_reversal': (qtpylib.crossed_above(
                dataframe['close'], dataframe['sar']
            )),
            'ht_sine': (qtpylib.crossed_above(
                dataframe['htleadsine'], dataframe['htsine']
            )),
            'heiken_reversal_bull': (
                (qtpylib.crossed_above(dataframe['ha_close'], dataframe['ha_open'])) &
                (dataframe['ha_low'] == dataframe['ha_open'])
            ),
            'di_cross': (qtpylib.crossed_above(
                dataframe['plus_di'], dataframe['minus_di']
            )),
        }
        conditions.append(triggers.get(params['trigger']['type']))

        dataframe.loc[
            reduce(lambda x, y: x & y, conditions),
            'buy'] = 1

        return dataframe

    return populate_buy_trend


def optimizer(params):
    global _CURRENT_TRIES

    strategy = Strategy()
    if 'roi_t1' in params:
        strategy.minimal_roi = generate_roi_table(params)

    if 'trigger' in params:
        backtesting.populate_buy_trend = buy_strategy_generator(params)

    if 'stoploss' in params:
        stoploss = params['stoploss']
    else:
        stoploss = strategy.stoploss

    results = backtest({'stake_amount': OPTIMIZE_CONFIG['stake_amount'],
                        'processed': PROCESSED,
                        'stoploss': stoploss})
    result_explanation = format_results(results)
>>>>>>> e3d22291

    @staticmethod
    def stoploss_space() -> Dict[str, Any]:
        """
        Stoploss Value to search
        """
        return {
            'stoploss': hp.quniform('stoploss', -0.5, -0.02, 0.02),
        }

    @staticmethod
    def indicator_space() -> Dict[str, Any]:
        """
        Define your Hyperopt space for searching strategy parameters
        """
        return {
            'macd_below_zero': hp.choice('macd_below_zero', [
                {'enabled': False},
                {'enabled': True}
            ]),
            'mfi': hp.choice('mfi', [
                {'enabled': False},
                {'enabled': True, 'value': hp.quniform('mfi-value', 10, 25, 5)}
            ]),
            'fastd': hp.choice('fastd', [
                {'enabled': False},
                {'enabled': True, 'value': hp.quniform('fastd-value', 15, 45, 5)}
            ]),
            'adx': hp.choice('adx', [
                {'enabled': False},
                {'enabled': True, 'value': hp.quniform('adx-value', 20, 50, 5)}
            ]),
            'rsi': hp.choice('rsi', [
                {'enabled': False},
                {'enabled': True, 'value': hp.quniform('rsi-value', 20, 40, 5)}
            ]),
            'uptrend_long_ema': hp.choice('uptrend_long_ema', [
                {'enabled': False},
                {'enabled': True}
            ]),
            'uptrend_short_ema': hp.choice('uptrend_short_ema', [
                {'enabled': False},
                {'enabled': True}
            ]),
            'over_sar': hp.choice('over_sar', [
                {'enabled': False},
                {'enabled': True}
            ]),
            'green_candle': hp.choice('green_candle', [
                {'enabled': False},
                {'enabled': True}
            ]),
            'uptrend_sma': hp.choice('uptrend_sma', [
                {'enabled': False},
                {'enabled': True}
            ]),
            'trigger': hp.choice('trigger', [
                {'type': 'lower_bb'},
                {'type': 'lower_bb_tema'},
                {'type': 'faststoch10'},
                {'type': 'ao_cross_zero'},
                {'type': 'ema3_cross_ema10'},
                {'type': 'macd_cross_signal'},
                {'type': 'sar_reversal'},
                {'type': 'ht_sine'},
                {'type': 'heiken_reversal_bull'},
                {'type': 'di_cross'},
            ]),
        }

    @staticmethod
    def hyperopt_space() -> Dict[str, Any]:
        """
        Return the space to use during Hyperopt
        """
        return {
            **Hyperopt.indicator_space(),
            **Hyperopt.roi_space(),
            **Hyperopt.stoploss_space()
        }

    @staticmethod
    def buy_strategy_generator(params: Dict[str, Any]) -> Callable:
        """
        Define the buy strategy parameters to be used by hyperopt
        """
        def populate_buy_trend(dataframe: DataFrame) -> DataFrame:
            """
            Buy strategy Hyperopt will build and use
            """
            conditions = []
            # GUARDS AND TRENDS
            if 'uptrend_long_ema' in params and params['uptrend_long_ema']['enabled']:
                conditions.append(dataframe['ema50'] > dataframe['ema100'])
            if 'macd_below_zero' in params and params['macd_below_zero']['enabled']:
                conditions.append(dataframe['macd'] < 0)
            if 'uptrend_short_ema' in params and params['uptrend_short_ema']['enabled']:
                conditions.append(dataframe['ema5'] > dataframe['ema10'])
            if 'mfi' in params and params['mfi']['enabled']:
                conditions.append(dataframe['mfi'] < params['mfi']['value'])
            if 'fastd' in params and params['fastd']['enabled']:
                conditions.append(dataframe['fastd'] < params['fastd']['value'])
            if 'adx' in params and params['adx']['enabled']:
                conditions.append(dataframe['adx'] > params['adx']['value'])
            if 'rsi' in params and params['rsi']['enabled']:
                conditions.append(dataframe['rsi'] < params['rsi']['value'])
            if 'over_sar' in params and params['over_sar']['enabled']:
                conditions.append(dataframe['close'] > dataframe['sar'])
            if 'green_candle' in params and params['green_candle']['enabled']:
                conditions.append(dataframe['close'] > dataframe['open'])
            if 'uptrend_sma' in params and params['uptrend_sma']['enabled']:
                prevsma = dataframe['sma'].shift(1)
                conditions.append(dataframe['sma'] > prevsma)

            # TRIGGERS
            triggers = {
                'lower_bb': (
                    dataframe['close'] < dataframe['bb_lowerband']
                ),
                'lower_bb_tema': (
                    dataframe['tema'] < dataframe['bb_lowerband']
                ),
                'faststoch10': (qtpylib.crossed_above(
                    dataframe['fastd'], 10.0
                )),
                'ao_cross_zero': (qtpylib.crossed_above(
                    dataframe['ao'], 0.0
                )),
                'ema3_cross_ema10': (qtpylib.crossed_above(
                    dataframe['ema3'], dataframe['ema10']
                )),
                'macd_cross_signal': (qtpylib.crossed_above(
                    dataframe['macd'], dataframe['macdsignal']
                )),
                'sar_reversal': (qtpylib.crossed_above(
                    dataframe['close'], dataframe['sar']
                )),
                'ht_sine': (qtpylib.crossed_above(
                    dataframe['htleadsine'], dataframe['htsine']
                )),
                'heiken_reversal_bull': (
                    (qtpylib.crossed_above(dataframe['ha_close'], dataframe['ha_open'])) &
                    (dataframe['ha_low'] == dataframe['ha_open'])
                ),
                'di_cross': (qtpylib.crossed_above(
                    dataframe['plus_di'], dataframe['minus_di']
                )),
            }
            conditions.append(triggers.get(params['trigger']['type']))

            dataframe.loc[
                reduce(lambda x, y: x & y, conditions),
                'buy'] = 1

            return dataframe

        return populate_buy_trend

    def optimizer(self, params) -> Dict:
        if 'roi_t1' in params:
            self.analyze.strategy.minimal_roi = self.generate_roi_table(params)

        self.populate_buy_trend = self.buy_strategy_generator(params)

        results = self.backtest(
            {
                'stake_amount': self.config['stake_amount'],
                'processed': self.processed,
                'stoploss': params['stoploss']
            }
        )
        result_explanation = self.format_results(results)

        total_profit = results.profit_percent.sum()
        trade_count = len(results.index)
        trade_duration = results.duration.mean()

        if trade_count == 0 or trade_duration > self.max_accepted_trade_duration:
            print('.', end='')
            return {
                'status': STATUS_FAIL,
                'loss': float('inf')
            }

        loss = self.calculate_loss(total_profit, trade_count, trade_duration)

        self.current_tries += 1

        self.log_results(
            {
                'loss': loss,
                'current_tries': self.current_tries,
                'total_tries': self.total_tries,
                'result': result_explanation,
            }
        )

        return {
            'loss': loss,
            'status': STATUS_OK,
            'result': result_explanation,
        }

    @staticmethod
    def format_results(results: DataFrame) -> str:
        """
        Return the format result in a string
        """
        return ('{:6d} trades. Avg profit {: 5.2f}%. '
                'Total profit {: 11.8f} BTC ({:.4f}Σ%). Avg duration {:5.1f} mins.').format(
                    len(results.index),
                    results.profit_percent.mean() * 100.0,
                    results.profit_BTC.sum(),
                    results.profit_percent.sum(),
                    results.duration.mean() * 5,
                )

    def start(self):
        timerange = Arguments.parse_timerange(self.config.get('timerange'))
        data = load_data(
            datadir=self.config.get('datadir'),
            pairs=self.config['exchange']['pair_whitelist'],
            ticker_interval=self.ticker_interval,
            timerange=timerange
        )

        self.analyze.populate_indicators = Hyperopt.populate_indicators
        self.processed = self.tickerdata_to_dataframe(data)

        if self.config.get('mongodb'):
            self.logger.info('Using mongodb ...')
            self.logger.info(
                'Start scripts/start-mongodb.sh and start-hyperopt-worker.sh manually!'
            )

            db_name = 'freqtrade_hyperopt'
            self.trials = MongoTrials(
                arg='mongo://127.0.0.1:1234/{}/jobs'.format(db_name),
                exp_key='exp1'
            )
        else:
            self.logger.info('Preparing Trials..')
            signal.signal(signal.SIGINT, self.signal_handler)
            # read trials file if we have one
            if os.path.exists(self.trials_file):
                self.trials = self.read_trials()

                self.current_tries = len(self.trials.results)
                self.total_tries += self.current_tries
                self.logger.info(
                    'Continuing with trials. Current: %d, Total: %d',
                    self.current_tries,
                    self.total_tries
                )

        try:
            # change the Logging format
            self.logging.set_format('\n%(message)s')

            best_parameters = fmin(
                fn=self.optimizer,
                space=self.hyperopt_space(),
                algo=tpe.suggest,
                max_evals=self.total_tries,
                trials=self.trials
            )

            results = sorted(self.trials.results, key=itemgetter('loss'))
            best_result = results[0]['result']

        except ValueError:
            best_parameters = {}
            best_result = 'Sorry, Hyperopt was not able to find good parameters. Please ' \
                          'try with more epochs (param: -e).'

        # Improve best parameter logging display
        if best_parameters:
            best_parameters = space_eval(
                self.hyperopt_space(),
                best_parameters
            )

<<<<<<< HEAD
        self.logger.info('Best parameters:\n%s', json.dumps(best_parameters, indent=4))
        if 'roi_t1' in best_parameters:
            self.logger.info('ROI table:\n%s', self.generate_roi_table(best_parameters))
=======
    # Initialize logger
    logging.basicConfig(
        level=args.loglevel,
        format='\n%(message)s',
    )

    logger.info('Using config: %s ...', args.config)
    config = load_config(args.config)
    pairs = config['exchange']['pair_whitelist']

    # If -i/--ticker-interval is use we override the configuration parameter
    # (that will override the strategy configuration)
    if args.ticker_interval:
        config.update({'ticker_interval': args.ticker_interval})

    # init the strategy to use
    config.update({'strategy': args.strategy})
    strategy = Strategy()
    strategy.init(config)

    timerange = misc.parse_timerange(args.timerange)
    data = optimize.load_data(args.datadir, pairs=pairs,
                              ticker_interval=strategy.ticker_interval,
                              timerange=timerange)
    if has_space(args.spaces, 'buy'):
        optimize.populate_indicators = populate_indicators
    PROCESSED = optimize.tickerdata_to_dataframe(data)

    if args.mongodb:
        logger.info('Using mongodb ...')
        logger.info('Start scripts/start-mongodb.sh and start-hyperopt-worker.sh manually!')

        db_name = 'freqtrade_hyperopt'
        TRIALS = MongoTrials('mongo://127.0.0.1:1234/{}/jobs'.format(db_name), exp_key='exp1')
    else:
        logger.info('Preparing Trials..')
        signal.signal(signal.SIGINT, signal_handler)
        # read trials file if we have one
        if os.path.exists(TRIALS_FILE):
            TRIALS = read_trials()

            _CURRENT_TRIES = len(TRIALS.results)
            TOTAL_TRIES = TOTAL_TRIES + _CURRENT_TRIES
            logger.info(
                'Continuing with trials. Current: {}, Total: {}'
                .format(_CURRENT_TRIES, TOTAL_TRIES))

    try:
        best_parameters = fmin(
            fn=optimizer,
            space=hyperopt_space(args.spaces),
            algo=tpe.suggest,
            max_evals=TOTAL_TRIES,
            trials=TRIALS
        )
>>>>>>> e3d22291

        self.logger.info('Best Result:\n%s', best_result)

        # Store trials result to file to resume next time
        self.save_trials()

<<<<<<< HEAD
    def signal_handler(self, sig, frame):
        """
        Hyperopt SIGINT handler
        """
        self.logger.info(
            'Hyperopt received %s',
            signal.Signals(sig).name
=======
    # Improve best parameter logging display
    if best_parameters:
        best_parameters = space_eval(
            hyperopt_space(args.spaces),
            best_parameters
>>>>>>> e3d22291
        )

        self.save_trials()
        self.log_trials_result()
        sys.exit(0)


def start(args) -> None:
    """
    Start Backtesting script
    :param args: Cli args from Arguments()
    :return: None
    """

    # Remove noisy log messages
    logging.getLogger('hyperopt.mongoexp').setLevel(logging.WARNING)
    logging.getLogger('hyperopt.tpe').setLevel(logging.WARNING)

    # Initialize logger
    logger = Logger(name=__name__).get_logger()
    logger.info('Starting freqtrade in Hyperopt mode')

    # Initialize configuration
    # Monkey patch the configuration with hyperopt_conf.py
    configuration = Configuration(args)
    optimize_config = hyperopt_optimize_conf()
    config = configuration._load_common_config(optimize_config)
    config = configuration._load_backtesting_config(config)
    config = configuration._load_hyperopt_config(config)
    config['exchange']['key'] = ''
    config['exchange']['secret'] = ''

    # Initialize backtesting object
    hyperopt = Hyperopt(config)
    hyperopt.start()<|MERGE_RESOLUTION|>--- conflicted
+++ resolved
@@ -38,7 +38,6 @@
     hyperopt = Hyperopt(config)
     hyperopt.start()
     """
-<<<<<<< HEAD
     def __init__(self, config: Dict[str, Any]) -> None:
 
         super().__init__(config)
@@ -266,174 +265,6 @@
             'roi_p2': hp.quniform('roi_p2', 0.01, 0.07, 0.01),
             'roi_p3': hp.quniform('roi_p3', 0.01, 0.20, 0.01),
         }
-=======
-    return {
-        'macd_below_zero': hp.choice('macd_below_zero', [
-            {'enabled': False},
-            {'enabled': True}
-        ]),
-        'mfi': hp.choice('mfi', [
-            {'enabled': False},
-            {'enabled': True, 'value': hp.quniform('mfi-value', 10, 25, 5)}
-        ]),
-        'fastd': hp.choice('fastd', [
-            {'enabled': False},
-            {'enabled': True, 'value': hp.quniform('fastd-value', 15, 45, 5)}
-        ]),
-        'adx': hp.choice('adx', [
-            {'enabled': False},
-            {'enabled': True, 'value': hp.quniform('adx-value', 20, 50, 5)}
-        ]),
-        'rsi': hp.choice('rsi', [
-            {'enabled': False},
-            {'enabled': True, 'value': hp.quniform('rsi-value', 20, 40, 5)}
-        ]),
-        'uptrend_long_ema': hp.choice('uptrend_long_ema', [
-            {'enabled': False},
-            {'enabled': True}
-        ]),
-        'uptrend_short_ema': hp.choice('uptrend_short_ema', [
-            {'enabled': False},
-            {'enabled': True}
-        ]),
-        'over_sar': hp.choice('over_sar', [
-            {'enabled': False},
-            {'enabled': True}
-        ]),
-        'green_candle': hp.choice('green_candle', [
-            {'enabled': False},
-            {'enabled': True}
-        ]),
-        'uptrend_sma': hp.choice('uptrend_sma', [
-            {'enabled': False},
-            {'enabled': True}
-        ]),
-        'trigger': hp.choice('trigger', [
-            {'type': 'lower_bb'},
-            {'type': 'lower_bb_tema'},
-            {'type': 'faststoch10'},
-            {'type': 'ao_cross_zero'},
-            {'type': 'ema3_cross_ema10'},
-            {'type': 'macd_cross_signal'},
-            {'type': 'sar_reversal'},
-            {'type': 'ht_sine'},
-            {'type': 'heiken_reversal_bull'},
-            {'type': 'di_cross'},
-        ]),
-    }
-
-
-def has_space(spaces, space):
-    if space in spaces or 'all' in spaces:
-        return True
-    return False
-
-
-def hyperopt_space(selected_spaces: str) -> Dict[str, Any]:
-    spaces = {}
-    if has_space(selected_spaces, 'buy'):
-        spaces = {**spaces, **indicator_space()}
-    if has_space(selected_spaces, 'roi'):
-        spaces = {**spaces, **roi_space()}
-    if has_space(selected_spaces, 'stoploss'):
-        spaces = {**spaces, **stoploss_space()}
-    return spaces
-
-
-def buy_strategy_generator(params: Dict[str, Any]) -> Callable:
-    """
-    Define the buy strategy parameters to be used by hyperopt
-    """
-    def populate_buy_trend(dataframe: DataFrame) -> DataFrame:
-        conditions = []
-        # GUARDS AND TRENDS
-        if 'uptrend_long_ema' in params and params['uptrend_long_ema']['enabled']:
-            conditions.append(dataframe['ema50'] > dataframe['ema100'])
-        if 'macd_below_zero' in params and params['macd_below_zero']['enabled']:
-            conditions.append(dataframe['macd'] < 0)
-        if 'uptrend_short_ema' in params and params['uptrend_short_ema']['enabled']:
-            conditions.append(dataframe['ema5'] > dataframe['ema10'])
-        if 'mfi' in params and params['mfi']['enabled']:
-            conditions.append(dataframe['mfi'] < params['mfi']['value'])
-        if 'fastd' in params and params['fastd']['enabled']:
-            conditions.append(dataframe['fastd'] < params['fastd']['value'])
-        if 'adx' in params and params['adx']['enabled']:
-            conditions.append(dataframe['adx'] > params['adx']['value'])
-        if 'rsi' in params and params['rsi']['enabled']:
-            conditions.append(dataframe['rsi'] < params['rsi']['value'])
-        if 'over_sar' in params and params['over_sar']['enabled']:
-            conditions.append(dataframe['close'] > dataframe['sar'])
-        if 'green_candle' in params and params['green_candle']['enabled']:
-            conditions.append(dataframe['close'] > dataframe['open'])
-        if 'uptrend_sma' in params and params['uptrend_sma']['enabled']:
-            prevsma = dataframe['sma'].shift(1)
-            conditions.append(dataframe['sma'] > prevsma)
-
-        # TRIGGERS
-        triggers = {
-            'lower_bb': (
-                dataframe['close'] < dataframe['bb_lowerband']
-            ),
-            'lower_bb_tema': (
-                dataframe['tema'] < dataframe['bb_lowerband']
-            ),
-            'faststoch10': (qtpylib.crossed_above(
-                dataframe['fastd'], 10.0
-            )),
-            'ao_cross_zero': (qtpylib.crossed_above(
-                dataframe['ao'], 0.0
-            )),
-            'ema3_cross_ema10': (qtpylib.crossed_above(
-                dataframe['ema3'], dataframe['ema10']
-            )),
-            'macd_cross_signal': (qtpylib.crossed_above(
-                dataframe['macd'], dataframe['macdsignal']
-            )),
-            'sar_reversal': (qtpylib.crossed_above(
-                dataframe['close'], dataframe['sar']
-            )),
-            'ht_sine': (qtpylib.crossed_above(
-                dataframe['htleadsine'], dataframe['htsine']
-            )),
-            'heiken_reversal_bull': (
-                (qtpylib.crossed_above(dataframe['ha_close'], dataframe['ha_open'])) &
-                (dataframe['ha_low'] == dataframe['ha_open'])
-            ),
-            'di_cross': (qtpylib.crossed_above(
-                dataframe['plus_di'], dataframe['minus_di']
-            )),
-        }
-        conditions.append(triggers.get(params['trigger']['type']))
-
-        dataframe.loc[
-            reduce(lambda x, y: x & y, conditions),
-            'buy'] = 1
-
-        return dataframe
-
-    return populate_buy_trend
-
-
-def optimizer(params):
-    global _CURRENT_TRIES
-
-    strategy = Strategy()
-    if 'roi_t1' in params:
-        strategy.minimal_roi = generate_roi_table(params)
-
-    if 'trigger' in params:
-        backtesting.populate_buy_trend = buy_strategy_generator(params)
-
-    if 'stoploss' in params:
-        stoploss = params['stoploss']
-    else:
-        stoploss = strategy.stoploss
-
-    results = backtest({'stake_amount': OPTIMIZE_CONFIG['stake_amount'],
-                        'processed': PROCESSED,
-                        'stoploss': stoploss})
-    result_explanation = format_results(results)
->>>>>>> e3d22291
 
     @staticmethod
     def stoploss_space() -> Dict[str, Any]:
@@ -504,16 +335,26 @@
             ]),
         }
 
-    @staticmethod
-    def hyperopt_space() -> Dict[str, Any]:
+    def has_space(self, space) -> bool:
+        """
+        Tell if a space value is contained in the configuration
+        """
+        if space in self.config['spaces'] or 'all' in self.config['spaces']:
+            return True
+        return False
+
+    def hyperopt_space(self) -> Dict[str, Any]:
         """
         Return the space to use during Hyperopt
         """
-        return {
-            **Hyperopt.indicator_space(),
-            **Hyperopt.roi_space(),
-            **Hyperopt.stoploss_space()
-        }
+        spaces = {}
+        if self.has_space('buy'):
+            spaces = {**spaces, **Hyperopt.indicator_space()}
+        if self.has_space('roi'):
+            spaces = {**spaces, **Hyperopt.roi_space()}
+        if self.has_space('stoploss'):
+            spaces = {**spaces, **Hyperopt.stoploss_space()}
+        return spaces
 
     @staticmethod
     def buy_strategy_generator(params: Dict[str, Any]) -> Callable:
@@ -596,13 +437,19 @@
         if 'roi_t1' in params:
             self.analyze.strategy.minimal_roi = self.generate_roi_table(params)
 
-        self.populate_buy_trend = self.buy_strategy_generator(params)
+        if 'trigger' in params:
+            self.populate_buy_trend = self.buy_strategy_generator(params)
+
+        if 'stoploss' in params:
+            stoploss = params['stoploss']
+        else:
+            stoploss = self.analyze.strategy.stoploss
 
         results = self.backtest(
             {
                 'stake_amount': self.config['stake_amount'],
                 'processed': self.processed,
-                'stoploss': params['stoploss']
+                'stoploss': stoploss
             }
         )
         result_explanation = self.format_results(results)
@@ -660,7 +507,8 @@
             timerange=timerange
         )
 
-        self.analyze.populate_indicators = Hyperopt.populate_indicators
+        if self.has_space('buy'):
+            self.analyze.populate_indicators = Hyperopt.populate_indicators
         self.processed = self.tickerdata_to_dataframe(data)
 
         if self.config.get('mongodb'):
@@ -716,74 +564,15 @@
                 best_parameters
             )
 
-<<<<<<< HEAD
         self.logger.info('Best parameters:\n%s', json.dumps(best_parameters, indent=4))
         if 'roi_t1' in best_parameters:
             self.logger.info('ROI table:\n%s', self.generate_roi_table(best_parameters))
-=======
-    # Initialize logger
-    logging.basicConfig(
-        level=args.loglevel,
-        format='\n%(message)s',
-    )
-
-    logger.info('Using config: %s ...', args.config)
-    config = load_config(args.config)
-    pairs = config['exchange']['pair_whitelist']
-
-    # If -i/--ticker-interval is use we override the configuration parameter
-    # (that will override the strategy configuration)
-    if args.ticker_interval:
-        config.update({'ticker_interval': args.ticker_interval})
-
-    # init the strategy to use
-    config.update({'strategy': args.strategy})
-    strategy = Strategy()
-    strategy.init(config)
-
-    timerange = misc.parse_timerange(args.timerange)
-    data = optimize.load_data(args.datadir, pairs=pairs,
-                              ticker_interval=strategy.ticker_interval,
-                              timerange=timerange)
-    if has_space(args.spaces, 'buy'):
-        optimize.populate_indicators = populate_indicators
-    PROCESSED = optimize.tickerdata_to_dataframe(data)
-
-    if args.mongodb:
-        logger.info('Using mongodb ...')
-        logger.info('Start scripts/start-mongodb.sh and start-hyperopt-worker.sh manually!')
-
-        db_name = 'freqtrade_hyperopt'
-        TRIALS = MongoTrials('mongo://127.0.0.1:1234/{}/jobs'.format(db_name), exp_key='exp1')
-    else:
-        logger.info('Preparing Trials..')
-        signal.signal(signal.SIGINT, signal_handler)
-        # read trials file if we have one
-        if os.path.exists(TRIALS_FILE):
-            TRIALS = read_trials()
-
-            _CURRENT_TRIES = len(TRIALS.results)
-            TOTAL_TRIES = TOTAL_TRIES + _CURRENT_TRIES
-            logger.info(
-                'Continuing with trials. Current: {}, Total: {}'
-                .format(_CURRENT_TRIES, TOTAL_TRIES))
-
-    try:
-        best_parameters = fmin(
-            fn=optimizer,
-            space=hyperopt_space(args.spaces),
-            algo=tpe.suggest,
-            max_evals=TOTAL_TRIES,
-            trials=TRIALS
-        )
->>>>>>> e3d22291
 
         self.logger.info('Best Result:\n%s', best_result)
 
         # Store trials result to file to resume next time
         self.save_trials()
 
-<<<<<<< HEAD
     def signal_handler(self, sig, frame):
         """
         Hyperopt SIGINT handler
@@ -791,13 +580,6 @@
         self.logger.info(
             'Hyperopt received %s',
             signal.Signals(sig).name
-=======
-    # Improve best parameter logging display
-    if best_parameters:
-        best_parameters = space_eval(
-            hyperopt_space(args.spaces),
-            best_parameters
->>>>>>> e3d22291
         )
 
         self.save_trials()
